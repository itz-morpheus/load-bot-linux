--- conflicted
+++ resolved
@@ -266,13 +266,8 @@
         for filename in os.listdir(temp_dir):
             if filename.endswith(".mp4"):
                 result_path = os.path.join(temp_dir, filename)
-<<<<<<< HEAD
-                return result_path  # Exit the loop once the file is found
-
-=======
                 debug("Downloaded video found at path: %s", result_path)
                 break  # Exit the loop once the file is found
->>>>>>> 7f1800f2
     except subprocess.CalledProcessError as e:
         error("Error downloading video: %s", e)
         if "[Instagram]" in str(e) and "No video formats found!" in str(e):
@@ -302,11 +297,7 @@
     return result_path  # Return the result variable at the end
 
 
-<<<<<<< HEAD
 def cleanup_file(media_path):
-=======
-def cleanup(video_path):
->>>>>>> 7f1800f2
     """
     Cleans up temporary files by deleting the specified video file and its containing directory.
 
@@ -319,7 +310,6 @@
     Logs:
         Logs messages about the deletion process or any errors encountered.
     """
-<<<<<<< HEAD
 
     folder_to_delete = None
     if isinstance(media_path, list):
@@ -329,24 +319,13 @@
             debug("Unable to find temp folder for %s", media_path[0])
             return
 
+    debug("Temporary directory to delete %s", folder_to_delete)
     try:
         shutil.rmtree(folder_to_delete)
         debug("Temp media folder %s deleted", folder_to_delete)
-=======
-    debug("Temporary directory to delete %s", video_path)
-
-    if os.path.isdir(video_path):
-        debug("Temporary directory is empty: %s", video_path)
-        temp_dir = video_path
-    else:
-        debug("Temporary directory is not empty: %s", os.path.dirname(video_path))
-        temp_dir = os.path.dirname(video_path)
-    try:
-        shutil.rmtree(temp_dir)
-        if os.path.exists(video_path):
-            error("Temporary directory still exists after cleanup: %s", video_path)
+        if os.path.exists(folder_to_delete):
+            error("Temporary directory still exists after cleanup: %s", folder_to_delete)
         else:
-            debug("Temporary directory successfully deleted: %s", video_path)
->>>>>>> 7f1800f2
+            debug("Temporary directory successfully deleted: %s", folder_to_delete)
     except (OSError, IOError) as cleanup_error:
         error("Error deleting folder: %s", cleanup_error)